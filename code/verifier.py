import argparse
import torch
import time
from networks import FullyConnected, Conv
from abstract_nets import AbstractFullyConnected, AbstractConv, AbstractRelu
import signal
from contextlib import contextmanager
import warnings
warnings.filterwarnings("ignore", category=UserWarning)
# Warning we get: (torch 1.7 on) .../torch/autograd/__init__.py:132: UserWarning: CUDA initialization: Found no NVIDIA driver on your system. Please check that you have an NVIDIA GPU and installed a driver from http://www.nvidia.com/Download/index.aspx (Triggered internally at  /pytorch/c10/cuda/CUDAFunctions.cpp:100.

DEVICE = 'cpu'
INPUT_SIZE = 28
NUM_EPOCHS = 100 # number insanely high to make the code loop
LEARNING_RATE = 1
MOMENTUM = 0.9
MAX_TIME = 180
GAMMA = 0.95

class LamdaLoss(torch.nn.Module):
    """ Custom loss function to optimise the lamdas"""
    def __init__(self):
        super(LamdaLoss, self).__init__()

    # @staticmethod
    # def forward(last_low, last_high, right_class):
    #     """ Compute the loss on the lamdas as the sum of the width of the
    #     last layers' neurons' bounds"""
    #     assert (last_high>=last_low).all(), "Error with the box bounds: low>high"
    #     loss = max(torch.cat([last_high[0:right_class], last_high[right_class+1:]])) - last_low[right_class]
    #     return loss

    @staticmethod
    def forward(last_low, last_high, right_class):
        assert (last_high >= last_low).all(), "Error with the box bounds: low>high"
        """
        Loss to apply when we are not backsubstituting
        values = torch.zeros(10)
        values[0:right_class] = last_high[0:right_class]
        values[right_class]= last_low[right_class]
        values[right_class+1:] = last_high[right_class+1:]
        loss = torch.nn.CrossEntropyLoss()
        loss_out = loss(values.unsqueeze(0), torch.tensor([right_class]))
        """
        unit = torch.ones_like(last_low)
        zero = torch.zeros_like(last_low)
        loss_out = torch.sum(torch.maximum(zero,(unit-1*last_low)))
        return loss_out


class LamdaOptimiser():
    """ class that contains all the optimisation logic for the lamdas"""
    def __init__(self, inputs, low_orig, high_orig, net, true_label, start_time):
        self._inputs = inputs
        self._low_orig = low_orig
        self._high_orig = high_orig
        self._net = net
        self._true_label = true_label
        self._start_time = start_time

        self.loss = LamdaLoss().to(DEVICE)

<<<<<<< HEAD
        #self.optimizer = torch.optim.SGD(self.lamdas, lr=LEARNING_RATE, momentum=MOMENTUM)
        #self.scheduler = torch.optim.lr_scheduler.ExponentialLR(self.optimizer, gamma=GAMMA)
=======
        self.get_lamdas()

        #self.optimizer = torch.optim.SGD(self.lamdas, lr=LEARNING_RATE, momentum=MOMENTUM)
        self.optimizer = torch.optim.SparseAdam(self.lamdas, lr=LEARNING_RATE)
        self.scheduler = torch.optim.lr_scheduler.ExponentialLR(self.optimizer, gamma=GAMMA)
>>>>>>> 7f91b156

    def get_lamdas(self):
        # extract all the lamdas from the net
        self.lamdas = []
        for layer in self._net.layers:
            if type(layer) == AbstractRelu:
                self.lamdas += [layer.lamda[layer.is_lamda_crossing]]

    def update_lamdas(self, backsub_order=None, epoch = 0):
        """ Wrapping function for all the operation necessary
        to make an optimization step for the lamdas"""
        outputs, low, high = self._net(self._inputs, self._low_orig, self._high_orig)
        # get even tighter bounds

        low, high = self._net.back_sub(true_label=self._true_label, order=backsub_order)
        loss_value = self.loss(low, high, self._true_label)
        self.get_lamdas() # now we know which ones are crossing or not
        self.optimizer = torch.optim.SGD(self.lamdas, lr=LEARNING_RATE, momentum=MOMENTUM)


        self.optimizer.zero_grad()
        loss_value.backward()
        """
        new_lamdas = []
        for lamda in self.lamdas:
            if epoch == 0:
                new_lamda = lamda - LEARNING_RATE * lamda.grad.sign()
            # elif epoch == 1:
            #     new_lamda = lamda - 0.25 * lamda.grad.sign()
            # else:
            #     new_lamda = lamda - max(0.2, (1/epoch))*lamda.grad
            else:
                self.optimizer.step()

            new_lamdas += [new_lamda]
        """
        self.optimizer.step()
        # note: the lamdas have to be between 0 and 1, hence we
        # cannot simply update them with a gradient descent step
        # - we also need to project back to the [0, 1] box
        self._net.clamp_lamdas()
        #self.get_lamdas()
        return outputs, low, high

    def optimise(self):
        """ Main optimisation loop"""
        verified = False
        epoch = 0
        while not verified:

            print("Epoch " + str(epoch))
            backsub_order = None # I initialise it here because we may want to add a per epoch logic for this
            outputs, low, high = self.update_lamdas(backsub_order, epoch = epoch)
            #         low, high = self._net.back_sub(true_label=self._true_label, order=backsub_order)
            verified = (low.detach().numpy() > 0).all()
            pred_label = outputs.max(dim=0)[1].item()
            assert pred_label == self._true_label #check that only the lamdas have been changed.

            epoch +=1
            end = time.time()
            print("Time: " + str(round(end - self._start_time, 3)))
            if (round(end - self._start_time, 3) > MAX_TIME):  # we're going to go over the limit with next iteration
                print("Timeout!")
                break

        return verified


def prepare_input_verifier(inputs, eps):
    """ 
    This function computes the input to the verifier. 
    Given an input image and a noise level it computes the range 
    of values for every pixel. 
    From the task description: 
    'Note that images have pixel intensities between 0 and 1, 
    e.g. if perturbation is 0.2 and pixel has value 0.9 then you only 
    have to verify range [0.7, 1.0] for intensities of this pixel, 
    instead of [0.7, 1.1]'
    
    """
    # inputs has shape (1,1,28,28)
    # hence also eps has the same shape
    low = torch.max(inputs - eps, torch.tensor(0.0)).to(DEVICE) # may we should limit this to something very small instead than 0?
    high = torch.min(inputs + eps, torch.tensor(1.0)).to(DEVICE)
    return inputs, low, high

def analyze(net, inputs, eps, true_label):
    """
        This function should run the DeepPoly relaxation on the L infinity 
        ball of radius epsilon around the input and verify whether the net 
        would always output the right label. 

        [input +-eps] --> [y_true-label > y_i] for all i != true-label

        Arguments
        ---------
        net: (nn.Module) - either instance of AbstractFullyConnected or AbstractConv  
        inputs: (FloatTensor) - shape (1, 1, 28, 28)
        eps: (float) - noise level
        true_label: (int) - label from 0 to 9  

        Returns
        --------
        (bool) - True if the property is verified
    """
    start = time.time()
    # 1. Define the input box - the format should be defined by us 
    # as it will be used by our propagation function. 
    inputs, low_orig, high_orig = prepare_input_verifier(inputs, eps)
    with torch.no_grad():
        # 2. Propagate the region across the net
        outputs, low, high = net(inputs, low_orig, high_orig)
    pred_label = outputs.max(dim=0)[1].item()
    assert pred_label == true_label
    # 3. Verify the property
    verified = sum((low[true_label]>high).int())==9
    end = time.time()
    print("Propagation done. Time : "+str(round(end-start,3)))
    if verified: return verified
    # 4. Backsubstitute if the property is not verified, otherwise return
    backsub_order = None
    with torch.no_grad():
        low, high = net.back_sub(true_label=true_label, order=backsub_order)
    # for the property to be verified we want all the entries of (y_true - y_j) to be positive
    verified = (low.detach().numpy() > 0).all()
    end = time.time()
    print("Backsubstitution done. Time : " + str(round(end - start, 3)))
    if verified: return verified
    # 5. Update the lamdas to optimise our loss and try to verify again
    print("Optimising the lamdas...")
    net.activate_lamdas()
    lamda_optimiser = LamdaOptimiser(inputs, low_orig, high_orig, net, true_label, start)
    verified = lamda_optimiser.optimise()
    return verified


def main():
    parser = argparse.ArgumentParser(description='Neural network verification using DeepZ relaxation')
    parser.add_argument('--net',
                        type=str,
                        choices=['fc1', 'fc2', 'fc3', 'fc4', 'fc5', 'fc6', 'fc7', 'conv1', 'conv2', 'conv3'],
                        required=True,
                        help='Neural network architecture which is supposed to be verified.')
    parser.add_argument('--spec', type=str, required=True, help='Test case to verify.')
    args = parser.parse_args()

    with open(args.spec, 'r') as f:
        lines = [line[:-1] for line in f.readlines()]
        true_label = int(lines[0])
        pixel_values = [float(line) for line in lines[1:]]
        eps = float(args.spec[:-4].split('/')[-1].split('_')[-1])


    if args.net == 'fc1':
        net = FullyConnected(DEVICE, INPUT_SIZE, [50, 10]).to(DEVICE)
        abstract_net = AbstractFullyConnected(DEVICE, INPUT_SIZE, [50, 10]).to(DEVICE)
    elif args.net == 'fc2':
        net = FullyConnected(DEVICE, INPUT_SIZE, [100, 50, 10]).to(DEVICE)
        abstract_net = AbstractFullyConnected(DEVICE, INPUT_SIZE, [100, 50, 10]).to(DEVICE)
    elif args.net == 'fc3':
        net = FullyConnected(DEVICE, INPUT_SIZE, [100, 100, 10]).to(DEVICE)
        abstract_net = AbstractFullyConnected(DEVICE, INPUT_SIZE, [100, 100, 10]).to(DEVICE)
    elif args.net == 'fc4':
        net = FullyConnected(DEVICE, INPUT_SIZE, [100, 100, 50, 10]).to(DEVICE)
        abstract_net = AbstractFullyConnected(DEVICE, INPUT_SIZE, [100, 100, 50, 10]).to(DEVICE)
    elif args.net == 'fc5':
        net = FullyConnected(DEVICE, INPUT_SIZE, [100, 100, 100, 10]).to(DEVICE)
        abstract_net = AbstractFullyConnected(DEVICE, INPUT_SIZE, [100, 100, 100, 10]).to(DEVICE)
    elif args.net == 'fc6':
        net = FullyConnected(DEVICE, INPUT_SIZE, [100, 100, 100, 100, 10]).to(DEVICE)
        abstract_net = AbstractFullyConnected(DEVICE, INPUT_SIZE, [100, 100, 100, 100, 10]).to(DEVICE)
    elif args.net == 'fc7':
        net = FullyConnected(DEVICE, INPUT_SIZE, [100, 100, 100, 100, 100, 10]).to(DEVICE)
        abstract_net = AbstractFullyConnected(DEVICE, INPUT_SIZE,[100, 100, 100, 100, 100, 10]).to(DEVICE)
    elif args.net == 'conv1':
        net = Conv(DEVICE, INPUT_SIZE, [(16, 3, 2, 1)], [100, 10], 10).to(DEVICE)
        abstract_net = AbstractConv(DEVICE, INPUT_SIZE, [(16, 3, 2, 1)], [100, 10], 10).to(DEVICE)
    elif args.net == 'conv2':
        net = Conv(DEVICE, INPUT_SIZE, [(16, 4, 2, 1), (32, 4, 2, 1)], [100, 10], 10).to(DEVICE)
        abstract_net = AbstractConv(DEVICE, INPUT_SIZE, [(16, 4, 2, 1), (32, 4, 2, 1)], [100, 10], 10).to(DEVICE)
    elif args.net == 'conv3':
        net = Conv(DEVICE, INPUT_SIZE, [(16, 4, 2, 1), (64, 4, 2, 1)], [100, 100, 10], 10).to(DEVICE)
        abstract_net = AbstractConv(DEVICE, INPUT_SIZE, [(16, 4, 2, 1), (64, 4, 2, 1)], [100, 100, 10], 10).to(DEVICE)
    else:
        assert False


    # here we are loading the pre-trained net weights 
    net.load_state_dict(torch.load('../mnist_nets/%s.pt' % args.net, map_location=torch.device(DEVICE)))
    abstract_net.load_weights(net)
    if type(abstract_net)==AbstractConv:
        #cast it to fully connected
        print("Converting the network to fully connected...")
        abstract_net = abstract_net.make_fully_connected(DEVICE).to(DEVICE)
        print("Conversion done")

    inputs = torch.FloatTensor(pixel_values).view(1, 1, INPUT_SIZE, INPUT_SIZE).to(DEVICE)
    outs = net(inputs)
    pred_label = outs.max(dim=1)[1].item()
    assert pred_label == true_label

    if analyze(abstract_net, inputs, eps, true_label):
        print('verified')
    else:
        print('not verified')

    print("-"*20)


if __name__ == '__main__':
    main()<|MERGE_RESOLUTION|>--- conflicted
+++ resolved
@@ -60,16 +60,9 @@
 
         self.loss = LamdaLoss().to(DEVICE)
 
-<<<<<<< HEAD
         #self.optimizer = torch.optim.SGD(self.lamdas, lr=LEARNING_RATE, momentum=MOMENTUM)
+        #self.optimizer = torch.optim.SparseAdam(self.lamdas, lr=LEARNING_RATE)
         #self.scheduler = torch.optim.lr_scheduler.ExponentialLR(self.optimizer, gamma=GAMMA)
-=======
-        self.get_lamdas()
-
-        #self.optimizer = torch.optim.SGD(self.lamdas, lr=LEARNING_RATE, momentum=MOMENTUM)
-        self.optimizer = torch.optim.SparseAdam(self.lamdas, lr=LEARNING_RATE)
-        self.scheduler = torch.optim.lr_scheduler.ExponentialLR(self.optimizer, gamma=GAMMA)
->>>>>>> 7f91b156
 
     def get_lamdas(self):
         # extract all the lamdas from the net
