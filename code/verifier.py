import argparse
import torch
import time
from networks import FullyConnected, Conv
from abstract_nets import AbstractFullyConnected, AbstractConv, AbstractRelu
import signal
from contextlib import contextmanager
import warnings
warnings.filterwarnings("ignore", category=UserWarning)
# Warning we get: (torch 1.7 on) .../torch/autograd/__init__.py:132: UserWarning: CUDA initialization: Found no NVIDIA driver on your system. Please check that you have an NVIDIA GPU and installed a driver from http://www.nvidia.com/Download/index.aspx (Triggered internally at  /pytorch/c10/cuda/CUDAFunctions.cpp:100.

DEVICE = 'cpu'
INPUT_SIZE = 28
NUM_EPOCHS = 100 # number insanely high to make the code loop
LEARNING_RATE = 3
MOMENTUM = 0.99
MAX_TIME = 180
GAMMA = 0.95

class LamdaLoss(torch.nn.Module):
    """ Custom loss function to optimise the lamdas"""
    def __init__(self):
        super(LamdaLoss, self).__init__()

    # @staticmethod
    # def forward(last_low, last_high, right_class):
    #     """ Compute the loss on the lamdas as the sum of the width of the
    #     last layers' neurons' bounds"""
    #     assert (last_high>=last_low).all(), "Error with the box bounds: low>high"
    #     loss = max(torch.cat([last_high[0:right_class], last_high[right_class+1:]])) - last_low[right_class]
    #     return loss

    @staticmethod
    def forward(last_low, last_high, right_class):
        assert (last_high >= last_low).all(), "Error with the box bounds: low>high"
        """
        Loss to apply when we are not backsubstituting
        values = torch.zeros(10)
        values[0:right_class] = last_high[0:right_class]
        values[right_class]= last_low[right_class]
        values[right_class+1:] = last_high[right_class+1:]
        loss = torch.nn.CrossEntropyLoss()
        loss_out = loss(values.unsqueeze(0), torch.tensor([right_class]))
        """
        unit = torch.ones_like(last_low)
        zero = torch.zeros_like(last_low)
        loss_out = torch.sum(torch.maximum(zero,(-1*last_low)))
        print(last_low)
        return loss_out


class LamdaOptimiser():
    """ class that contains all the optimisation logic for the lamdas"""
    def __init__(self, inputs, low_orig, high_orig, net, true_label, start_time):
        self._inputs = inputs
        self._low_orig = low_orig
        self._high_orig = high_orig
        self._net = net
        self._true_label = true_label
        self._start_time = start_time
        self.loss = LamdaLoss().to(DEVICE)
        self.lr = LEARNING_RATE

<<<<<<< HEAD
=======
        #self.optimizer = torch.optim.SGD(self.lamdas, lr=LEARNING_RATE, momentum=MOMENTUM)


>>>>>>> 724caa7c
    def get_lamdas(self):
        # extract all the lamdas from the net
        self.lamdas = []
        for layer in self._net.layers:
            if type(layer) == AbstractRelu:
                self.lamdas += [layer.lamda]

<<<<<<< HEAD

=======
    def initialise_lamdas_get_out(self):
        # extract all the lamdas from the net

        for layer in self._net.layers:
            if type(layer) == AbstractRelu:
                layer.initialise_lamda(random_lamdas=torch.rand_like(layer.lamda))
>>>>>>> 724caa7c

    def update_lamdas(self, backsub_order=None, epoch=0):
        """ Wrapping function for all the operation necessary
        to make an optimization step for the lamdas"""

        # if (epoch % 15)== 0 and epoch!=0:
        #     self.initialise_lamdas_get_out()
        #     print("reinitialising lamdas")
        outputs, low, high = self._net(self._inputs, self._low_orig, self._high_orig)
        # get even tighter bounds
<<<<<<< HEAD
        #self._net.activate_lamdas()
        low, high = self._net.back_sub(true_label=self._true_label, order=backsub_order)
        loss_value = self.loss(low, high, self._true_label)
        self.get_lamdas()  # now we know which ones are crossing or not
        self.optimizer = torch.optim.SGD(self.lamdas, lr=LEARNING_RATE, momentum=MOMENTUM)
=======
        self.get_lamdas()  # now we know which ones are crossing or not
        self.lr = max(0.5,self.lr*GAMMA)
        self.optimizer = torch.optim.SGD(self.lamdas, lr=self.lr, momentum=MOMENTUM)
        low, high = self._net.back_sub(true_label=self._true_label, order=backsub_order)
        loss_value = self.loss(low, high, self._true_label)
>>>>>>> 724caa7c
        self.optimizer.zero_grad()
        loss_value.backward()
        '''INCLUDING THE FOLLOWING BUT CAN REMOVE OR COMMENT OUT DEPENDING ON FUTURE USE
        new_lamdas = []
        for lamda in self.lamdas:
            if epoch == 0:
                new_lamda = lamda - LEARNING_RATE * lamda.grad.sign()
            elif epoch == 1:
                new_lamda = lamda - 0.5 * lamda.grad.sign()
            else:
                new_lamda = lamda - max(0.2, (1 / epoch)) * lamda.grad

            new_lamdas += [new_lamda]
        '''

        self.optimizer.step()


        # note: the lamdas have to be between 0 and 1, hence we
        # cannot simply update them with a gradient descent step
        # - we also need to project back to the [0, 1] box
        self._net.clamp_lamdas() # this will make lamda a list again
        #self.get_lamdas()
        return outputs, low, high

    def optimise(self):
        """ Main optimisation loop"""
        verified = False
        epoch = 0
        self._net.set_optimising_relu()
        while not verified:

            print("Epoch " + str(epoch))
            backsub_order = None # I initialise it here because we may want to add a per epoch logic for this
            outputs, low, high = self.update_lamdas(backsub_order, epoch = epoch)
            #         low, high = self._net.back_sub(true_label=self._true_label, order=backsub_order)
            verified = (low.detach().numpy() > 0).all()
            pred_label = outputs.max(dim=0)[1].item()
            assert pred_label == self._true_label #check that only the lamdas have been changed.

            epoch +=1
            end = time.time()
            print("Time: " + str(round(end - self._start_time, 3)))
            if (round(end - self._start_time, 3) > MAX_TIME):  # we're going to go over the limit with next iteration
                print("Timeout!")
                break

        return verified


def prepare_input_verifier(inputs, eps):
    """ 
    This function computes the input to the verifier. 
    Given an input image and a noise level it computes the range 
    of values for every pixel. 
    From the task description: 
    'Note that images have pixel intensities between 0 and 1, 
    e.g. if perturbation is 0.2 and pixel has value 0.9 then you only 
    have to verify range [0.7, 1.0] for intensities of this pixel, 
    instead of [0.7, 1.1]'
    
    """
    # inputs has shape (1,1,28,28)
    # hence also eps has the same shape
    low = torch.max(inputs - eps, torch.tensor(0.0)).to(DEVICE) # may we should limit this to something very small instead than 0?
    high = torch.min(inputs + eps, torch.tensor(1.0)).to(DEVICE)
    return inputs, low, high

def analyze(net, inputs, eps, true_label):
    """
        This function should run the DeepPoly relaxation on the L infinity 
        ball of radius epsilon around the input and verify whether the net 
        would always output the right label. 

        [input +-eps] --> [y_true-label > y_i] for all i != true-label

        Arguments
        ---------
        net: (nn.Module) - either instance of AbstractFullyConnected or AbstractConv  
        inputs: (FloatTensor) - shape (1, 1, 28, 28)
        eps: (float) - noise level
        true_label: (int) - label from 0 to 9  

        Returns
        --------
        (bool) - True if the property is verified
    """
    start = time.time()
    # 1. Define the input box - the format should be defined by us 
    # as it will be used by our propagation function. 
    inputs, low_orig, high_orig = prepare_input_verifier(inputs, eps)
    with torch.no_grad():
        # 2. Propagate the region across the net
        outputs, low, high = net(inputs, low_orig, high_orig)
    pred_label = outputs.max(dim=0)[1].item()
    assert pred_label == true_label
    # 3. Verify the property
    verified = sum((low[true_label]>high).int())==9
    end = time.time()
    print("Propagation done. Time : "+str(round(end-start,3)))
    if verified: return verified
    # 4. Backsubstitute if the property is not verified, otherwise return
    backsub_order = None
    with torch.no_grad():
        low, high = net.back_sub(true_label=true_label, order=backsub_order)
    # for the property to be verified we want all the entries of (y_true - y_j) to be positive
    verified = (low.detach().numpy() > 0).all()
    end = time.time()
    print("Backsubstitution done. Time : " + str(round(end - start, 3)))
    if verified: return verified
    # 5. Update the lamdas to optimise our loss and try to verify again
    print("Optimising the lamdas...")
    lamda_optimiser = LamdaOptimiser(inputs, low_orig, high_orig, net, true_label, start)
    verified = lamda_optimiser.optimise()
    return verified


def main():
    parser = argparse.ArgumentParser(description='Neural network verification using DeepZ relaxation')
    parser.add_argument('--net',
                        type=str,
                        choices=['fc1', 'fc2', 'fc3', 'fc4', 'fc5', 'fc6', 'fc7', 'conv1', 'conv2', 'conv3'],
                        required=True,
                        help='Neural network architecture which is supposed to be verified.')
    parser.add_argument('--spec', type=str, required=True, help='Test case to verify.')
    args = parser.parse_args()

    with open(args.spec, 'r') as f:
        lines = [line[:-1] for line in f.readlines()]
        true_label = int(lines[0])
        pixel_values = [float(line) for line in lines[1:]]
        eps = float(args.spec[:-4].split('/')[-1].split('_')[-1])


    if args.net == 'fc1':
        net = FullyConnected(DEVICE, INPUT_SIZE, [50, 10]).to(DEVICE)
        abstract_net = AbstractFullyConnected(DEVICE, INPUT_SIZE, [50, 10]).to(DEVICE)
    elif args.net == 'fc2':
        net = FullyConnected(DEVICE, INPUT_SIZE, [100, 50, 10]).to(DEVICE)
        abstract_net = AbstractFullyConnected(DEVICE, INPUT_SIZE, [100, 50, 10]).to(DEVICE)
    elif args.net == 'fc3':
        net = FullyConnected(DEVICE, INPUT_SIZE, [100, 100, 10]).to(DEVICE)
        abstract_net = AbstractFullyConnected(DEVICE, INPUT_SIZE, [100, 100, 10]).to(DEVICE)
    elif args.net == 'fc4':
        net = FullyConnected(DEVICE, INPUT_SIZE, [100, 100, 50, 10]).to(DEVICE)
        abstract_net = AbstractFullyConnected(DEVICE, INPUT_SIZE, [100, 100, 50, 10]).to(DEVICE)
    elif args.net == 'fc5':
        net = FullyConnected(DEVICE, INPUT_SIZE, [100, 100, 100, 10]).to(DEVICE)
        abstract_net = AbstractFullyConnected(DEVICE, INPUT_SIZE, [100, 100, 100, 10]).to(DEVICE)
    elif args.net == 'fc6':
        net = FullyConnected(DEVICE, INPUT_SIZE, [100, 100, 100, 100, 10]).to(DEVICE)
        abstract_net = AbstractFullyConnected(DEVICE, INPUT_SIZE, [100, 100, 100, 100, 10]).to(DEVICE)
    elif args.net == 'fc7':
        net = FullyConnected(DEVICE, INPUT_SIZE, [100, 100, 100, 100, 100, 10]).to(DEVICE)
        abstract_net = AbstractFullyConnected(DEVICE, INPUT_SIZE,[100, 100, 100, 100, 100, 10]).to(DEVICE)
    elif args.net == 'conv1':
        net = Conv(DEVICE, INPUT_SIZE, [(16, 3, 2, 1)], [100, 10], 10).to(DEVICE)
        abstract_net = AbstractConv(DEVICE, INPUT_SIZE, [(16, 3, 2, 1)], [100, 10], 10).to(DEVICE)
    elif args.net == 'conv2':
        net = Conv(DEVICE, INPUT_SIZE, [(16, 4, 2, 1), (32, 4, 2, 1)], [100, 10], 10).to(DEVICE)
        abstract_net = AbstractConv(DEVICE, INPUT_SIZE, [(16, 4, 2, 1), (32, 4, 2, 1)], [100, 10], 10).to(DEVICE)
    elif args.net == 'conv3':
        net = Conv(DEVICE, INPUT_SIZE, [(16, 4, 2, 1), (64, 4, 2, 1)], [100, 100, 10], 10).to(DEVICE)
        abstract_net = AbstractConv(DEVICE, INPUT_SIZE, [(16, 4, 2, 1), (64, 4, 2, 1)], [100, 100, 10], 10).to(DEVICE)
    else:
        assert False


    # here we are loading the pre-trained net weights 
    net.load_state_dict(torch.load('../mnist_nets/%s.pt' % args.net, map_location=torch.device(DEVICE)))
    abstract_net.load_weights(net)
    if type(abstract_net)==AbstractConv:
        #cast it to fully connected
        print("Converting the network to fully connected...")
        abstract_net = abstract_net.make_fully_connected(DEVICE).to(DEVICE)
        print("Conversion done")

    inputs = torch.FloatTensor(pixel_values).view(1, 1, INPUT_SIZE, INPUT_SIZE).to(DEVICE)
    outs = net(inputs)
    pred_label = outs.max(dim=1)[1].item()
    assert pred_label == true_label

    if analyze(abstract_net, inputs, eps, true_label):
        print('verified')
    else:
        print('not verified')

    print("-"*20)


if __name__ == '__main__':
    main()<|MERGE_RESOLUTION|>--- conflicted
+++ resolved
@@ -22,30 +22,13 @@
     def __init__(self):
         super(LamdaLoss, self).__init__()
 
-    # @staticmethod
-    # def forward(last_low, last_high, right_class):
-    #     """ Compute the loss on the lamdas as the sum of the width of the
-    #     last layers' neurons' bounds"""
-    #     assert (last_high>=last_low).all(), "Error with the box bounds: low>high"
-    #     loss = max(torch.cat([last_high[0:right_class], last_high[right_class+1:]])) - last_low[right_class]
-    #     return loss
-
     @staticmethod
     def forward(last_low, last_high, right_class):
         assert (last_high >= last_low).all(), "Error with the box bounds: low>high"
-        """
-        Loss to apply when we are not backsubstituting
-        values = torch.zeros(10)
-        values[0:right_class] = last_high[0:right_class]
-        values[right_class]= last_low[right_class]
-        values[right_class+1:] = last_high[right_class+1:]
-        loss = torch.nn.CrossEntropyLoss()
-        loss_out = loss(values.unsqueeze(0), torch.tensor([right_class]))
-        """
+
         unit = torch.ones_like(last_low)
         zero = torch.zeros_like(last_low)
         loss_out = torch.sum(torch.maximum(zero,(-1*last_low)))
-        print(last_low)
         return loss_out
 
 
@@ -61,12 +44,7 @@
         self.loss = LamdaLoss().to(DEVICE)
         self.lr = LEARNING_RATE
 
-<<<<<<< HEAD
-=======
-        #self.optimizer = torch.optim.SGD(self.lamdas, lr=LEARNING_RATE, momentum=MOMENTUM)
-
-
->>>>>>> 724caa7c
+
     def get_lamdas(self):
         # extract all the lamdas from the net
         self.lamdas = []
@@ -74,40 +52,25 @@
             if type(layer) == AbstractRelu:
                 self.lamdas += [layer.lamda]
 
-<<<<<<< HEAD
-
-=======
     def initialise_lamdas_get_out(self):
         # extract all the lamdas from the net
 
         for layer in self._net.layers:
             if type(layer) == AbstractRelu:
                 layer.initialise_lamda(random_lamdas=torch.rand_like(layer.lamda))
->>>>>>> 724caa7c
 
     def update_lamdas(self, backsub_order=None, epoch=0):
         """ Wrapping function for all the operation necessary
         to make an optimization step for the lamdas"""
 
-        # if (epoch % 15)== 0 and epoch!=0:
-        #     self.initialise_lamdas_get_out()
-        #     print("reinitialising lamdas")
         outputs, low, high = self._net(self._inputs, self._low_orig, self._high_orig)
         # get even tighter bounds
-<<<<<<< HEAD
-        #self._net.activate_lamdas()
         low, high = self._net.back_sub(true_label=self._true_label, order=backsub_order)
-        loss_value = self.loss(low, high, self._true_label)
-        self.get_lamdas()  # now we know which ones are crossing or not
-        self.optimizer = torch.optim.SGD(self.lamdas, lr=LEARNING_RATE, momentum=MOMENTUM)
-=======
         self.get_lamdas()  # now we know which ones are crossing or not
         self.lr = max(0.5,self.lr*GAMMA)
-        self.optimizer = torch.optim.SGD(self.lamdas, lr=self.lr, momentum=MOMENTUM)
-        low, high = self._net.back_sub(true_label=self._true_label, order=backsub_order)
+        optimizer = torch.optim.SGD(self.lamdas, lr=self.lr, momentum=MOMENTUM)
         loss_value = self.loss(low, high, self._true_label)
->>>>>>> 724caa7c
-        self.optimizer.zero_grad()
+        optimizer.zero_grad()
         loss_value.backward()
         '''INCLUDING THE FOLLOWING BUT CAN REMOVE OR COMMENT OUT DEPENDING ON FUTURE USE
         new_lamdas = []
@@ -121,10 +84,7 @@
 
             new_lamdas += [new_lamda]
         '''
-
-        self.optimizer.step()
-
-
+        optimizer.step()
         # note: the lamdas have to be between 0 and 1, hence we
         # cannot simply update them with a gradient descent step
         # - we also need to project back to the [0, 1] box
