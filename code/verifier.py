import argparse
import torch
import time
from networks import FullyConnected, Conv
from abstract_nets import AbstractFullyConnected, AbstractConv

DEVICE = 'cpu'
INPUT_SIZE = 28


def prepare_input_verifier(inputs, eps):
    """ 
    This function computes the input to the verifier. 
    Given an input image and a noise level it computes the range 
    of values for every pixel. 
    From the task description: 
    'Note that images have pixel intensities between 0 and 1, 
    e.g. if perturbation is 0.2 and pixel has value 0.9 then you only 
    have to verify range [0.7, 1.0] for intensities of this pixel, 
    instead of [0.7, 1.1]'
    
    """
    # inputs has shape (1,1,28,28)
    # hence also eps has the same shape
    low = torch.max(inputs - eps, torch.tensor(0.0)) # may we should limit this to something very small instead than 0?
    high = torch.min(inputs + eps, torch.tensor(1.0))
    return inputs, low, high

def analyze(net, inputs, eps, true_label):
    """
        This function should run the DeepPoly relaxation on the L infinity 
        ball of radius epsilon around the input and verify whether the net 
        would always output the right label. 

        [input +-eps] --> [y_true-label > y_i] for all i != true-label

        Arguments
        ---------
        net: (nn.Module) - either instance of AbstractFullyConnected or AbstractConv  
        inputs: (FloatTensor) - shape (1, 1, 28, 28)
        eps: (float) - noise level
        true_label: (int) - label from 0 to 9  

        Returns
        --------
        (bool) - True if the property is verified
    """
    start = time.time()
    # 1. Define the input box - the format should be defined by us 
    # as it will be used by our propagation function. 
    inputs, low, high = prepare_input_verifier(inputs, eps)
    # 2. Propagate the region across the net
    with torch.no_grad():
        outputs, low, high = net(inputs, low, high)
    # 3. Verify the property 
    # in order to always predict the right label in this perturbation 
    # zone the logits for the right label need to always be 
    # higher than the logits for all the other labels
    verified = sum((low[true_label]>high).int())==9
    end = time.time()
    print("Time to propagate: "+str(round(end-start,3)))
    if verified: return verified
<<<<<<< HEAD

    # #4. Backsubstitute if the property is not verified,
    # # otherwise return
    # backsub_order = None
    # with torch.no_grad():
    #     low, high = net.back_sub(true_label = true_label, order=backsub_order)
    # # for the property to be verified we want all the entries of (y_true - y_j) to be positive
    # verified = (low.detach().numpy()>0).all()
    # #verified = sum((low[true_label] > high).int()) == 9
    # end = time.time()
    # print("Time to backsubstitute: "+str(round(end-start,3)))
    #
=======
    elif type(net) == AbstractFullyConnected:
        # #4. Backsubstitute if the property is not verified,
        # # otherwise return
        backsub_order = None
        with torch.no_grad():
            low, high = net.back_sub(true_label = true_label, order=backsub_order)
        # for the property to be verified we want all the entries of (y_true - y_j) to be positive
        verified = (low.detach().numpy()>0).all()
        #verified = sum((low[true_label] > high).int()) == 9
        end = time.time()
        print("Time to backsubstitute: "+str(round(end-start,3)))
>>>>>>> d4d92b23
    return verified


def main():
    parser = argparse.ArgumentParser(description='Neural network verification using DeepZ relaxation')
    parser.add_argument('--net',
                        type=str,
                        choices=['fc1', 'fc2', 'fc3', 'fc4', 'fc5', 'fc6', 'fc7', 'conv1', 'conv2', 'conv3'],
                        required=True,
                        help='Neural network architecture which is supposed to be verified.')
    parser.add_argument('--spec', type=str, required=True, help='Test case to verify.')
    args = parser.parse_args()

    with open(args.spec, 'r') as f:
        lines = [line[:-1] for line in f.readlines()]
        true_label = int(lines[0])
        pixel_values = [float(line) for line in lines[1:]]
        eps = float(args.spec[:-4].split('/')[-1].split('_')[-1])

    # TODO: create abstract net here 

    if args.net == 'fc1':
        net = FullyConnected(DEVICE, INPUT_SIZE, [50, 10]).to(DEVICE)
        abstract_net = AbstractFullyConnected(DEVICE, INPUT_SIZE, [50, 10]).to(DEVICE)
    elif args.net == 'fc2':
        net = FullyConnected(DEVICE, INPUT_SIZE, [100, 50, 10]).to(DEVICE)
        abstract_net = AbstractFullyConnected(DEVICE, INPUT_SIZE, [100, 50, 10]).to(DEVICE)
    elif args.net == 'fc3':
        net = FullyConnected(DEVICE, INPUT_SIZE, [100, 100, 10]).to(DEVICE)
        abstract_net = AbstractFullyConnected(DEVICE, INPUT_SIZE, [100, 100, 10]).to(DEVICE)
    elif args.net == 'fc4':
        net = FullyConnected(DEVICE, INPUT_SIZE, [100, 100, 50, 10]).to(DEVICE)
        abstract_net = AbstractFullyConnected(DEVICE, INPUT_SIZE, [100, 100, 50, 10]).to(DEVICE)
    elif args.net == 'fc5':
        net = FullyConnected(DEVICE, INPUT_SIZE, [100, 100, 100, 10]).to(DEVICE)
        abstract_net = AbstractFullyConnected(DEVICE, INPUT_SIZE, [100, 100, 100, 10]).to(DEVICE)
    elif args.net == 'fc6':
        net = FullyConnected(DEVICE, INPUT_SIZE, [100, 100, 100, 100, 10]).to(DEVICE)
        abstract_net = AbstractFullyConnected(DEVICE, INPUT_SIZE, [100, 100, 100, 100, 10]).to(DEVICE)
    elif args.net == 'fc7':
        net = FullyConnected(DEVICE, INPUT_SIZE, [100, 100, 100, 100, 100, 10]).to(DEVICE)
        abstract_net = AbstractFullyConnected(DEVICE, INPUT_SIZE,[100, 100, 100, 100, 100, 10]).to(DEVICE)
    elif args.net == 'conv1':
        net = Conv(DEVICE, INPUT_SIZE, [(16, 3, 2, 1)], [100, 10], 10).to(DEVICE)
        abstract_net = AbstractConv(DEVICE, INPUT_SIZE, [(16, 3, 2, 1)], [100, 10], 10).to(DEVICE)
    elif args.net == 'conv2':
        net = Conv(DEVICE, INPUT_SIZE, [(16, 4, 2, 1), (32, 4, 2, 1)], [100, 10], 10).to(DEVICE)
        abstract_net = AbstractConv(DEVICE, INPUT_SIZE, [(16, 4, 2, 1), (32, 4, 2, 1)], [100, 10], 10).to(DEVICE)
    elif args.net == 'conv3':
        net = Conv(DEVICE, INPUT_SIZE, [(16, 4, 2, 1), (64, 4, 2, 1)], [100, 100, 10], 10).to(DEVICE)
        abstract_net = AbstractConv(DEVICE, INPUT_SIZE, [(16, 4, 2, 1), (64, 4, 2, 1)], [100, 100, 10], 10).to(DEVICE)
    else:
        assert False

    # here we are loading the pre-trained net weights 
    net.load_state_dict(torch.load('../mnist_nets/%s.pt' % args.net, map_location=torch.device(DEVICE)))
    abstract_net.load_weights(net)

    abstract_net.requires_grad = False
    inputs = torch.FloatTensor(pixel_values).view(1, 1, INPUT_SIZE, INPUT_SIZE).to(DEVICE)
    outs = net(inputs)
    pred_label = outs.max(dim=1)[1].item()
    assert pred_label == true_label

    if analyze(abstract_net, inputs, eps, true_label):
        print('verified')
    else:
        print('not verified')


if __name__ == '__main__':
    main()<|MERGE_RESOLUTION|>--- conflicted
+++ resolved
@@ -60,20 +60,7 @@
     end = time.time()
     print("Time to propagate: "+str(round(end-start,3)))
     if verified: return verified
-<<<<<<< HEAD
 
-    # #4. Backsubstitute if the property is not verified,
-    # # otherwise return
-    # backsub_order = None
-    # with torch.no_grad():
-    #     low, high = net.back_sub(true_label = true_label, order=backsub_order)
-    # # for the property to be verified we want all the entries of (y_true - y_j) to be positive
-    # verified = (low.detach().numpy()>0).all()
-    # #verified = sum((low[true_label] > high).int()) == 9
-    # end = time.time()
-    # print("Time to backsubstitute: "+str(round(end-start,3)))
-    #
-=======
     elif type(net) == AbstractFullyConnected:
         # #4. Backsubstitute if the property is not verified,
         # # otherwise return
@@ -85,7 +72,6 @@
         #verified = sum((low[true_label] > high).int()) == 9
         end = time.time()
         print("Time to backsubstitute: "+str(round(end-start,3)))
->>>>>>> d4d92b23
     return verified
 
 
@@ -105,7 +91,6 @@
         pixel_values = [float(line) for line in lines[1:]]
         eps = float(args.spec[:-4].split('/')[-1].split('_')[-1])
 
-    # TODO: create abstract net here 
 
     if args.net == 'fc1':
         net = FullyConnected(DEVICE, INPUT_SIZE, [50, 10]).to(DEVICE)
